--- conflicted
+++ resolved
@@ -1,177 +1,168 @@
-﻿namespace FluentValidation.AspNetCore {
-	using System;
-	using System.Collections.Generic;
-	using Microsoft.AspNetCore.Mvc;
-	using Microsoft.AspNetCore.Mvc.Internal;
-	using Microsoft.AspNetCore.Mvc.ModelBinding;
-	using Microsoft.AspNetCore.Mvc.ModelBinding.Validation;
-	using System.Linq;
-	using System.Reflection;
-	using Microsoft.AspNetCore.Mvc.Controllers;
-	using FluentValidation;
-
-	//TODO: Need support for client-side
-
-	public class FluentValidationObjectModelValidator : IObjectModelValidator {
-	    public const string InvalidValuePlaceholder = "__FV_InvalidValue";
-		public const string ModelKeyPrefix = "__FV_Prefix_";
-
-		private readonly IValidatorFactory _validatorFactory;
-		private IModelMetadataProvider _modelMetadataProvider;
-		private readonly ValidatorCache _validatorCache;
-		private CompositeModelValidatorProvider _validatorProvider;
-
-		/// <summary>
-		///     Initializes a new instance of <see cref="FluentValidationObjectModelValidator" />.
-		/// </summary>
-		public FluentValidationObjectModelValidator(IModelMetadataProvider modelMetadataProvider, IList<IModelValidatorProvider> validatorProviders,
-			IValidatorFactory validatorFactory) {
-
-			if (modelMetadataProvider == null) {
-				throw new ArgumentNullException(nameof(modelMetadataProvider));
-			}
-
-			_validatorFactory = validatorFactory;
-			_modelMetadataProvider = modelMetadataProvider;
-			_validatorCache = new ValidatorCache();
-			_validatorProvider = new CompositeModelValidatorProvider(validatorProviders);
-		}
-
-		public void Validate(ActionContext actionContext, ValidationStateDictionary validationState, string prefix, object model)
-		{
-			if (actionContext == null) {
-				throw new ArgumentNullException(nameof(actionContext));
-			}
-
-			IValidator validator = null;
-			var metadata = model == null ? null : _modelMetadataProvider.GetMetadataForType(model.GetType());
-
-			bool prependPrefix = true;
-
-			if (model != null) {
-				if (metadata.IsCollectionType) {
-					validator = BuildCollectionValidator(prefix, metadata);
-					prependPrefix = false;
-				}
-				else {
-					validator = _validatorFactory.GetValidator(metadata.ModelType);
-				}
-			}
-
-			if (validator == null) {
-				// Use default impl if FV doesn't have a validator for the type.
-				var visitor = new ValidationVisitor(
-						   actionContext,
-						   _validatorProvider,
-						   _validatorCache,
-						   _modelMetadataProvider,
-						   validationState);
-
-				visitor.Validate(metadata, prefix, model);
-
-				return;
-			}
-
-			foreach (var value in actionContext.ModelState.Values
-				.Where(v => v.ValidationState == ModelValidationState.Unvalidated)) {
-				// Set all unvalidated states to valid. If we end up adding an error below then that properties state
-				// will become ModelValidationState.Invalid and will set ModelState.IsValid to false
-
-				value.ValidationState = ModelValidationState.Valid;
-			}
-
-
-			var customizations = GetCustomizations(actionContext, model.GetType(), prefix);
-
-			var selector = customizations.ToValidatorSelector();
-			var interceptor = customizations.GetInterceptor() ?? (validator as IValidatorInterceptor);
-			var context = new FluentValidation.ValidationContext(model, new FluentValidation.Internal.PropertyChain(), selector);
-
-			if (interceptor != null)
-			{
-				// Allow the user to provide a customized context
-				// However, if they return null then just use the original context.
-				context = interceptor.BeforeMvcValidation((ControllerContext)actionContext, context) ?? context;
-			}
-
-			var result = validator.Validate(context);
-
-			if (interceptor != null)
-			{
-				// allow the user to provice a custom collection of failures, which could be empty.
-				// However, if they return null then use the original collection of failures. 
-				result = interceptor.AfterMvcValidation((ControllerContext)actionContext, context, result) ?? result;
-			}
-
-			if (!string.IsNullOrEmpty(prefix)) {
-		        prefix = prefix + ".";
-		    }
-
-<<<<<<< HEAD
-=======
-			var clearedErrorsState = new HashSet<string>();
-
->>>>>>> e4ec1c78
-			foreach (var modelError in result.Errors) {
-				string key = modelError.PropertyName;
-
-				if (prependPrefix) {
-					key = prefix + key;
-				}
-				else {
-					key = key.Replace(ModelKeyPrefix, string.Empty);
-				}
-
-				// See if there's already an item in the ModelState for this key. 
-<<<<<<< HEAD
-				if (actionContext.ModelState.ContainsKey(key)) {
-			        actionContext.ModelState[key].Errors.Clear();
-			    }
-=======
-				if (actionContext.ModelState.ContainsKey(key) && !clearedErrorsState.Contains(key)) {
-			        actionContext.ModelState[key].Errors.Clear();
-					clearedErrorsState.Add(key);
-				}
->>>>>>> e4ec1c78
-
-				actionContext.ModelState.AddModelError(key, modelError.ErrorMessage);
-			}
-		}
-
-		private CustomizeValidatorAttribute GetCustomizations(ActionContext actionContext, Type type, string prefix) {
-			var descriptors = actionContext.ActionDescriptor.Parameters
-				.Where(x => x.ParameterType == type)
-				.Where(x => (x.BindingInfo != null && x.BindingInfo.BinderModelName != null && x.BindingInfo.BinderModelName == prefix) || x.Name == prefix || (prefix == string.Empty && x.BindingInfo?.BinderModelName == null))
-				.OfType<ControllerParameterDescriptor>()
-				.ToList();
-
-			CustomizeValidatorAttribute attribute = null;
-
-			if (descriptors.Count == 1) {
-				attribute = descriptors[0].ParameterInfo.GetCustomAttributes(typeof(CustomizeValidatorAttribute), true).FirstOrDefault() as CustomizeValidatorAttribute;
-			}
-			if (descriptors.Count > 1) {
-				// We found more than 1 matching with same prefix and name. 
-			}
-
-			return attribute ?? new CustomizeValidatorAttribute();
-		}
-
-		private IValidator BuildCollectionValidator(string prefix, ModelMetadata collectionMetadata) {
-			var elementValidator = _validatorFactory.GetValidator(collectionMetadata.ElementType);
-			if (elementValidator == null) return null;
-
-			var type = typeof(MvcCollectionValidator<>).MakeGenericType(collectionMetadata.ElementType);
-			var validator = (IValidator)Activator.CreateInstance(type, elementValidator, prefix);
-			return validator;
-		}
-
-	}
-
-	internal class MvcCollectionValidator<T> : AbstractValidator<IEnumerable<T>> {
-		public MvcCollectionValidator(IValidator<T> validator, string prefix) {
-			if (string.IsNullOrEmpty(prefix)) prefix = FluentValidationObjectModelValidator.ModelKeyPrefix;
-			RuleFor(x => x).SetCollectionValidator(validator).OverridePropertyName(prefix);
-		}
-	}
+﻿namespace FluentValidation.AspNetCore {
+	using System;
+	using System.Collections.Generic;
+	using Microsoft.AspNetCore.Mvc;
+	using Microsoft.AspNetCore.Mvc.Internal;
+	using Microsoft.AspNetCore.Mvc.ModelBinding;
+	using Microsoft.AspNetCore.Mvc.ModelBinding.Validation;
+	using System.Linq;
+	using System.Reflection;
+	using Microsoft.AspNetCore.Mvc.Controllers;
+	using FluentValidation;
+
+	//TODO: Need support for client-side
+
+	public class FluentValidationObjectModelValidator : IObjectModelValidator {
+	    public const string InvalidValuePlaceholder = "__FV_InvalidValue";
+		public const string ModelKeyPrefix = "__FV_Prefix_";
+
+		private readonly IValidatorFactory _validatorFactory;
+		private IModelMetadataProvider _modelMetadataProvider;
+		private readonly ValidatorCache _validatorCache;
+		private CompositeModelValidatorProvider _validatorProvider;
+
+		/// <summary>
+		///     Initializes a new instance of <see cref="FluentValidationObjectModelValidator" />.
+		/// </summary>
+		public FluentValidationObjectModelValidator(IModelMetadataProvider modelMetadataProvider, IList<IModelValidatorProvider> validatorProviders,
+			IValidatorFactory validatorFactory) {
+
+			if (modelMetadataProvider == null) {
+				throw new ArgumentNullException(nameof(modelMetadataProvider));
+			}
+
+			_validatorFactory = validatorFactory;
+			_modelMetadataProvider = modelMetadataProvider;
+			_validatorCache = new ValidatorCache();
+			_validatorProvider = new CompositeModelValidatorProvider(validatorProviders);
+		}
+
+		public void Validate(ActionContext actionContext, ValidationStateDictionary validationState, string prefix, object model)
+		{
+			if (actionContext == null) {
+				throw new ArgumentNullException(nameof(actionContext));
+			}
+
+			IValidator validator = null;
+			var metadata = model == null ? null : _modelMetadataProvider.GetMetadataForType(model.GetType());
+
+			bool prependPrefix = true;
+
+			if (model != null) {
+				if (metadata.IsCollectionType) {
+					validator = BuildCollectionValidator(prefix, metadata);
+					prependPrefix = false;
+				}
+				else {
+					validator = _validatorFactory.GetValidator(metadata.ModelType);
+				}
+			}
+
+			if (validator == null) {
+				// Use default impl if FV doesn't have a validator for the type.
+				var visitor = new ValidationVisitor(
+						   actionContext,
+						   _validatorProvider,
+						   _validatorCache,
+						   _modelMetadataProvider,
+						   validationState);
+
+				visitor.Validate(metadata, prefix, model);
+
+				return;
+			}
+
+			foreach (var value in actionContext.ModelState.Values
+				.Where(v => v.ValidationState == ModelValidationState.Unvalidated)) {
+				// Set all unvalidated states to valid. If we end up adding an error below then that properties state
+				// will become ModelValidationState.Invalid and will set ModelState.IsValid to false
+
+				value.ValidationState = ModelValidationState.Valid;
+			}
+
+
+			var customizations = GetCustomizations(actionContext, model.GetType(), prefix);
+
+			var selector = customizations.ToValidatorSelector();
+			var interceptor = customizations.GetInterceptor() ?? (validator as IValidatorInterceptor);
+			var context = new FluentValidation.ValidationContext(model, new FluentValidation.Internal.PropertyChain(), selector);
+
+			if (interceptor != null)
+			{
+				// Allow the user to provide a customized context
+				// However, if they return null then just use the original context.
+				context = interceptor.BeforeMvcValidation((ControllerContext)actionContext, context) ?? context;
+			}
+
+			var result = validator.Validate(context);
+
+			if (interceptor != null)
+			{
+				// allow the user to provice a custom collection of failures, which could be empty.
+				// However, if they return null then use the original collection of failures. 
+				result = interceptor.AfterMvcValidation((ControllerContext)actionContext, context, result) ?? result;
+			}
+
+			if (!string.IsNullOrEmpty(prefix)) {
+		        prefix = prefix + ".";
+		    }
+
+			var clearedErrorsState = new HashSet<string>();
+
+			foreach (var modelError in result.Errors) {
+				string key = modelError.PropertyName;
+
+				if (prependPrefix) {
+					key = prefix + key;
+				}
+				else {
+					key = key.Replace(ModelKeyPrefix, string.Empty);
+				}
+
+				// See if there's already an item in the ModelState for this key. 
+				if (actionContext.ModelState.ContainsKey(key) && !clearedErrorsState.Contains(key)) {
+			        actionContext.ModelState[key].Errors.Clear();
+					clearedErrorsState.Add(key);
+				}
+
+				actionContext.ModelState.AddModelError(key, modelError.ErrorMessage);
+			}
+		}
+
+		private CustomizeValidatorAttribute GetCustomizations(ActionContext actionContext, Type type, string prefix) {
+			var descriptors = actionContext.ActionDescriptor.Parameters
+				.Where(x => x.ParameterType == type)
+				.Where(x => (x.BindingInfo != null && x.BindingInfo.BinderModelName != null && x.BindingInfo.BinderModelName == prefix) || x.Name == prefix || (prefix == string.Empty && x.BindingInfo?.BinderModelName == null))
+				.OfType<ControllerParameterDescriptor>()
+				.ToList();
+
+			CustomizeValidatorAttribute attribute = null;
+
+			if (descriptors.Count == 1) {
+				attribute = descriptors[0].ParameterInfo.GetCustomAttributes(typeof(CustomizeValidatorAttribute), true).FirstOrDefault() as CustomizeValidatorAttribute;
+			}
+			if (descriptors.Count > 1) {
+				// We found more than 1 matching with same prefix and name. 
+			}
+
+			return attribute ?? new CustomizeValidatorAttribute();
+		}
+
+		private IValidator BuildCollectionValidator(string prefix, ModelMetadata collectionMetadata) {
+			var elementValidator = _validatorFactory.GetValidator(collectionMetadata.ElementType);
+			if (elementValidator == null) return null;
+
+			var type = typeof(MvcCollectionValidator<>).MakeGenericType(collectionMetadata.ElementType);
+			var validator = (IValidator)Activator.CreateInstance(type, elementValidator, prefix);
+			return validator;
+		}
+
+	}
+
+	internal class MvcCollectionValidator<T> : AbstractValidator<IEnumerable<T>> {
+		public MvcCollectionValidator(IValidator<T> validator, string prefix) {
+			if (string.IsNullOrEmpty(prefix)) prefix = FluentValidationObjectModelValidator.ModelKeyPrefix;
+			RuleFor(x => x).SetCollectionValidator(validator).OverridePropertyName(prefix);
+		}
+	}
 }